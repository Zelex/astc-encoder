--- conflicted
+++ resolved
@@ -27,157 +27,6 @@
 #include "astcenc_internal.h"
 #include "astcenc_diagnostic_trace.h"
 
-/**
- * @brief Record of the quality tuning parameter values.
- *
- * See the @c astcenc_config structure for detailed parameter documentation.
- *
- * Note that the mse_overshoot entries are scaling factors relative to the
- * base MSE to hit db_limit. A 20% overshoot is harder to hit for a higher
- * base db_limit, so we may actually use lower ratios for the more through
- * search presets because the underlying db_limit is so much higher.
- */
-struct astcenc_preset_config {
-	float quality;
-	unsigned int tune_partition_count_limit;
-	unsigned int tune_partition_index_limit;
-	unsigned int tune_block_mode_limit;
-	unsigned int tune_refinement_limit;
-	unsigned int tune_candidate_limit;
-	float tune_db_limit_a_base;
-	float tune_db_limit_b_base;
-	float tune_mode0_mse_overshoot;
-	float tune_refinement_mse_overshoot;
-	float tune_partition_early_out_limit;
-	float tune_two_plane_early_out_limit;
-};
-
-/**
- * @brief The static quality presets that are built-in for high bandwidth
- * presets (x < 25 texels per block).
- */
-static const std::array<astcenc_preset_config, 5> preset_configs_high {{
-	{
-		ASTCENC_PRE_FASTEST,
-		3, 2, 30, 1, 1, 79.0f, 57.0f, 2.0f, 2.0f, 1.0f, 0.5f
-	}, {
-		ASTCENC_PRE_FAST,
-		3, 16, 57, 3, 2, 85.25f, 63.25f, 3.5f, 3.5f, 1.0f, 0.5f
-	}, {
-		ASTCENC_PRE_MEDIUM,
-		4, 25, 75, 2, 2, 95.0f, 70.0f, 1.75f, 1.75f, 1.2f, 0.75f
-	}, {
-		ASTCENC_PRE_THOROUGH,
-		4, 75, 92, 4, 4, 105.0f, 77.0f, 10.0f, 10.0f, 2.5f, 0.95f
-	}, {
-		ASTCENC_PRE_EXHAUSTIVE,
-		4, 1024, 100, 4, 4, 200.0f, 200.0f, 10.0f, 10.0f, 10.0f, 0.99f
-	}
-}};
-
-/**
- * @brief The static quality presets that are built-in for medium bandwidth
- * presets (25 <= x < 64 texels per block).
- */
-static const std::array<astcenc_preset_config, 5> preset_configs_mid {{
-	{
-		ASTCENC_PRE_FASTEST,
-		3, 2, 30, 1, 1, 79.0f, 57.0f, 2.0f, 2.0f, 1.0f, 0.5f
-	}, {
-		ASTCENC_PRE_FAST,
-		3, 16, 57, 3, 2, 85.25f, 63.25f, 3.5f, 3.5f, 1.0f, 0.5f
-	}, {
-		ASTCENC_PRE_MEDIUM,
-		3, 27, 77, 2, 2, 95.0f, 70.0f, 1.75f, 1.75f, 1.2f, 0.75f
-	}, {
-		ASTCENC_PRE_THOROUGH,
-		4, 75, 92, 4, 4, 105.0f, 77.0f, 10.0f, 10.0f, 2.5f, 0.95f
-	}, {
-		ASTCENC_PRE_EXHAUSTIVE,
-		4, 1024, 100, 4, 4, 200.0f, 200.0f, 10.0f, 10.0f, 10.0f, 0.99f
-	}
-}};
-
-/**
- * @brief The static quality presets that are built-in for low bandwidth
- * presets (64 <= x texels per block).
- */
-static const std::array<astcenc_preset_config, 5> preset_configs_low {{
-	{
-		ASTCENC_PRE_FASTEST,
-		3, 2, 30, 1, 1, 79.0f, 57.0f, 2.0f, 2.0f, 1.0f, 0.5f
-	}, {
-		ASTCENC_PRE_FAST,
-		3, 10, 55, 3, 2, 85.0f, 63.0f, 3.5f, 3.5f, 1.0f, 0.5f
-	}, {
-		ASTCENC_PRE_MEDIUM,
-		3, 27, 77, 3, 2, 95.0f, 70.0f, 1.75f, 1.75f, 1.2f, 0.75f
-	}, {
-		ASTCENC_PRE_THOROUGH,
-		3, 77, 94, 4, 4, 105.0f, 77.0f, 10.0f, 10.0f, 2.5f, 0.95f
-	}, {
-		ASTCENC_PRE_EXHAUSTIVE,
-		4, 1024, 100, 4, 4, 200.0f, 200.0f, 10.0f, 10.0f, 10.0f, 0.99f
-	}
-}};
-
-
-// The ASTC codec is written with the assumption that a float threaded through
-// the "if32" union will in fact be stored and reloaded as a 32-bit IEEE-754 single-precision
-// float, stored with round-to-nearest rounding. This is always the case in an
-// IEEE-754 compliant system, however not every system is actually IEEE-754 compliant
-// in the first place. As such, we run a quick test to check that this is actually the case
-// (e.g. gcc on 32-bit x86 will typically fail unless -msse2 -mfpmath=sse2 is specified).
-static astcenc_error validate_cpu_float()
-{
-	if32 p;
-	volatile float xprec_testval = 2.51f;
-	p.f = xprec_testval + 12582912.0f;
-	float q = p.f - 12582912.0f;
-
-	if (q != 3.0f)
-	{
-		return ASTCENC_ERR_BAD_CPU_FLOAT;
-	}
-
-	return ASTCENC_SUCCESS;
-}
-
-static astcenc_error validate_cpu_isa()
-{
-	#if ASTCENC_SSE >= 41
-		if (!cpu_supports_sse41())
-		{
-			return ASTCENC_ERR_BAD_CPU_ISA;
-		}
-	#endif
-
-	#if ASTCENC_POPCNT >= 1
-		if (!cpu_supports_popcnt())
-		{
-			return ASTCENC_ERR_BAD_CPU_ISA;
-		}
-	#endif
-
-	#if ASTCENC_F16C >= 1
-		if (!cpu_supports_f16c())
-		{
-			return ASTCENC_ERR_BAD_CPU_ISA;
-		}
-	#endif
-
-	#if ASTCENC_AVX >= 2
-		if (!cpu_supports_avx2())
-		{
-			return ASTCENC_ERR_BAD_CPU_ISA;
-		}
-	#endif
-
-	return ASTCENC_SUCCESS;
-}
-
-<<<<<<< HEAD
-=======
 /**
  * @brief Record of the quality tuning parameter values.
  *
@@ -205,9 +54,10 @@
 };
 
 /**
- * @brief The static quality presets that are built-in.
+ * @brief The static quality presets that are built-in for high bandwidth
+ * presets (x < 25 texels per block).
  */
-static const std::array<astcenc_preset_config, 5> preset_configs {{
+static const std::array<astcenc_preset_config, 5> preset_configs_high {{
 	{
 		ASTCENC_PRE_FASTEST,
 		4, 2, 30, 1, 1, 79, 57, 2.0f, 2.0f, 1.0f, 1.0f, 0.5f
@@ -226,7 +76,107 @@
 	}
 }};
 
->>>>>>> f355a075
+/**
+ * @brief The static quality presets that are built-in for medium bandwidth
+ * presets (25 <= x < 64 texels per block).
+ */
+static const std::array<astcenc_preset_config, 5> preset_configs_mid {{
+	{
+		ASTCENC_PRE_FASTEST,
+		4, 2, 30, 1, 1, 79, 57, 2.0f, 2.0f, 1.0f, 1.0f, 0.5f
+	}, {
+		ASTCENC_PRE_FAST,
+		4, 4, 50, 2, 2, 85, 63, 3.5f, 3.5f, 1.0f, 1.1f, 0.5f
+	}, {
+		ASTCENC_PRE_MEDIUM,
+		4, 25, 75, 2, 2,  95, 70, 1.75f, 1.75f, 1.2f, 1.25f, 0.75f
+	}, {
+		ASTCENC_PRE_THOROUGH,
+		4, 75, 92, 4, 4, 105, 77, 10.0f, 10.0f, 2.5f, 1.25f, 0.95f
+	}, {
+		ASTCENC_PRE_EXHAUSTIVE,
+		4, 1024, 100, 4, 4, 200, 200, 10.0f, 10.0f, 10.0f, 10.0f, 0.99f
+	}
+}};
+
+/**
+ * @brief The static quality presets that are built-in for low bandwidth
+ * presets (64 <= x texels per block).
+ */
+static const std::array<astcenc_preset_config, 5> preset_configs_low {{
+	{
+		ASTCENC_PRE_FASTEST,
+		4, 2, 30, 1, 1, 79, 57, 2.0f, 2.0f, 1.0f, 1.0f, 0.5f
+	}, {
+		ASTCENC_PRE_FAST,
+		4, 4, 50, 2, 2, 85, 63, 3.5f, 3.5f, 1.0f, 1.1f, 0.5f
+	}, {
+		ASTCENC_PRE_MEDIUM,
+		4, 25, 75, 2, 2,  95, 70, 1.75f, 1.75f, 1.2f, 1.25f, 0.75f
+	}, {
+		ASTCENC_PRE_THOROUGH,
+		4, 75, 92, 4, 4, 105, 77, 10.0f, 10.0f, 2.5f, 1.25f, 0.95f
+	}, {
+		ASTCENC_PRE_EXHAUSTIVE,
+		4, 1024, 100, 4, 4, 200, 200, 10.0f, 10.0f, 10.0f, 10.0f, 0.99f
+	}
+}};
+
+
+// The ASTC codec is written with the assumption that a float threaded through
+// the "if32" union will in fact be stored and reloaded as a 32-bit IEEE-754 single-precision
+// float, stored with round-to-nearest rounding. This is always the case in an
+// IEEE-754 compliant system, however not every system is actually IEEE-754 compliant
+// in the first place. As such, we run a quick test to check that this is actually the case
+// (e.g. gcc on 32-bit x86 will typically fail unless -msse2 -mfpmath=sse2 is specified).
+static astcenc_error validate_cpu_float()
+{
+	if32 p;
+	volatile float xprec_testval = 2.51f;
+	p.f = xprec_testval + 12582912.0f;
+	float q = p.f - 12582912.0f;
+
+	if (q != 3.0f)
+	{
+		return ASTCENC_ERR_BAD_CPU_FLOAT;
+	}
+
+	return ASTCENC_SUCCESS;
+}
+
+static astcenc_error validate_cpu_isa()
+{
+	#if ASTCENC_SSE >= 41
+		if (!cpu_supports_sse41())
+		{
+			return ASTCENC_ERR_BAD_CPU_ISA;
+		}
+	#endif
+
+	#if ASTCENC_POPCNT >= 1
+		if (!cpu_supports_popcnt())
+		{
+			return ASTCENC_ERR_BAD_CPU_ISA;
+		}
+	#endif
+
+	#if ASTCENC_F16C >= 1
+		if (!cpu_supports_f16c())
+		{
+			return ASTCENC_ERR_BAD_CPU_ISA;
+		}
+	#endif
+
+	#if ASTCENC_AVX >= 2
+		if (!cpu_supports_avx2())
+		{
+			return ASTCENC_ERR_BAD_CPU_ISA;
+		}
+	#endif
+
+	return ASTCENC_SUCCESS;
+}
+
 static astcenc_error validate_profile(
 	astcenc_profile profile
 ) {
@@ -521,14 +471,9 @@
 		config.tune_mode0_mse_overshoot = (*preset_configs)[start].tune_mode0_mse_overshoot;
 		config.tune_refinement_mse_overshoot = (*preset_configs)[start].tune_refinement_mse_overshoot;
 
-<<<<<<< HEAD
-		config.tune_partition_early_out_limit = (*preset_configs)[start].tune_partition_early_out_limit;
+		config.tune_2_partition_early_out_limit = (*preset_configs)[start].tune_2_partition_early_out_limit;
+		config.tune_3_partition_early_out_limit =(*preset_configs)[start].tune_3_partition_early_out_limit;
 		config.tune_two_plane_early_out_limit = (*preset_configs)[start].tune_two_plane_early_out_limit;
-=======
-		config.tune_2_partition_early_out_limit = preset_configs[start].tune_2_partition_early_out_limit;
-		config.tune_3_partition_early_out_limit = preset_configs[start].tune_3_partition_early_out_limit;
-		config.tune_two_plane_early_out_limit = preset_configs[start].tune_two_plane_early_out_limit;
->>>>>>> f355a075
 	}
 	// Start and end node are not the same - so interpolate between them
 	else
